--- conflicted
+++ resolved
@@ -13,10 +13,6 @@
 
 pub mod core;
 pub mod os;
-<<<<<<< HEAD
 // pub mod renderer;
-=======
 pub mod parser;
-pub mod renderer;
->>>>>>> 8f893bf5
 pub mod rhi;