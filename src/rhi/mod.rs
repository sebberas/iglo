//!
//! Instance
//! Surface
//! Adapter
//! Device
//! Swapchain
//! CommandQueue <Graphics | Compute | Transfer>
//! CommandPool  <Graphics | Compute | Transfer>
//! CommandList  <Graphics | Compute | Transfer>
//! RenderTarget
//! RenderPass
//! ComputePass
//! RenderPipeline
//! ComputePipeline
//! Memory
//! Buffer + BufferView
//! Image  + ImageView
//! Shader
//! DescriptorPool
//! DescriptorSet
//! Descriptor
//!
//! Fence
//! Barrier
//! Semaphore
//!
//! Raytracing

use std::borrow::Cow;
use std::marker::PhantomData;
use std::num::NonZeroUsize;
use std::time::Duration;

pub use self::format::Format;
use self::format::FormatType;
use self::queue::{Graphics, QueueKind};
use self::state::{Initial, Recording, State};
use self::usage::{BufferUsage, ImageUsage};
use crate::os::Window;

pub mod sync;

pub mod dx12;
pub mod vulkan;

pub mod spirv;
pub mod sync;

mod macros {
    macro_rules! impl_into_rhi {
        ($match:ident, $type:ident $(<$($arg:ident $(: $bound:ident)?),*>)?) => {
            impl<$($($arg $(: $bound)?),*)?> From<$type$(<$($arg),*>)?> for $crate::rhi::$type$(<$($arg),*>)? {
                fn from(o: $type) -> Self {
                    $crate::rhi::$type::$match(o)
                }
            }
        };
    }

    macro_rules! impl_try_from_rhi {
        ($match:ident, $type:ident $(<$($arg:ident $(: $bound:ident)?),*>)?) => {
            impl $(<$($arg $(: $bound)?),*>)? TryFrom <$crate::rhi::$type$(<$($arg),*>)?> for $type$(<$($arg),*>)? {
                type Error = $crate::rhi::Error;

                fn try_from(o: $crate::rhi::$type$(<$($arg),*>)?) -> $crate::rhi::Result<Self> {
                    match o {
                        $crate::rhi::$type::$match(o) => Ok(o),
                        _ => Err(Self::Error::BackendMismatch),
                    }
                }
            }
        };
    }

    macro_rules! impl_try_from_rhi_ref {
        ($match:ident, $type:ident $(<$($arg:ident $(: $bound:ident)?),*>)?) => {
            impl <'a, $($($arg $(: $bound)?),*)?> TryFrom <&'a $crate::rhi::$type$(<$($arg),*>)?> for &'a $type$(<$($arg),*>)? {
                type Error = $crate::rhi::Error;

                fn try_from(o: &'a $crate::rhi::$type$(<$($arg),*>)?) -> $crate::rhi::Result<Self> {
                    match o {
                        $crate::rhi::$type::$match(o) => Ok(o),
                        _ => Err(Self::Error::BackendMismatch),
                    }
                }
            }
        };
    }

    macro_rules! impl_try_from_rhi_mut {
        ($match:ident, $type:ident $(<$($arg:ident $(: $bound:ident)?),*>)?) => {
            impl <'a, $($($arg $(: $bound)?),*)?> TryFrom <&'a mut $crate::rhi::$type$(<$($arg),*>)?> for &'a mut $type$(<$($arg),*>)? {
                type Error = $crate::rhi::Error;

                fn try_from(o: &'a mut $crate::rhi::$type$(<$($arg),*>)?) -> $crate::rhi::Result<Self> {
                    match o {
                        $crate::rhi::$type::$match(o) => Ok(o),
                        _ => Err(Self::Error::BackendMismatch),
                    }
                }
            }
        };
    }

    macro_rules! impl_try_from_rhi_all {
        ($match:ident, $type:ident $(<$($arg:ident $(: $bound:ident)?),*>)?) => {
            $crate::rhi::macros::impl_try_from_rhi!($match, $type $(<$($arg $(: $bound)?),*>)?);
            $crate::rhi::macros::impl_try_from_rhi_ref!($match, $type $(<$($arg $(: $bound)?),*>)?);
            $crate::rhi::macros::impl_try_from_rhi_mut!($match, $type $(<$($arg $(: $bound)?),*>)?);
        };
    }

    pub(crate) use {
        impl_into_rhi, impl_try_from_rhi, impl_try_from_rhi_all, impl_try_from_rhi_mut,
        impl_try_from_rhi_ref,
    };
}

pub type Result<T> = std::result::Result<T, Error>;

#[derive(Debug, Clone, PartialEq, Eq)]
pub enum Error {
    OutOfHostMemory,
    OutOfDeviceMemory,
    TooManyObjects,
    LayerNotPresent,
    ExtensionNotPresent,
    FeatureNotPresent,
    NotSupported,
    Unknown,

    DeviceLost,
<<<<<<< HEAD
    Timeout,

    SurfaceLost,
    SurfaceOutdated,

    Other(Cow<'static, String>),
    BackendMismatch,
=======
    SurfaceLost,

    Other(Cow<'static, String>),
>>>>>>> aaa538e9
}

#[derive(Debug, Clone, Copy, PartialEq, Eq, Hash)]
pub enum Backend {
    DX12,
}

pub enum Instance {
    DX12(dx12::Instance),
}

impl Instance {
    pub fn new(backend: Backend, debug: bool) -> Result<Self> {
        match backend {
            Backend::DX12 => dx12::Instance::new(debug).map(Self::DX12),
        }
    }

    /// Creates a new surface
    ///
    /// # Safety
    ///
    /// `window` must not be destroyed while the surface or swapchain exists. If
    /// the window is destroyed any function can fail with
    /// [`Error::SurfaceLost`]
    pub unsafe fn new_surface(&self, window: *const Window) -> Result<Surface> {
        match self {
            Self::DX12(instance) => instance.new_surface(window).map(Surface::DX12),
        }
    }

    /// Creates a new device
    ///
    /// The device is the primary interface for interacting with the GPU.
    pub fn new_device(&self, props: &DeviceProps) -> Result<Device> {
        match self {
            Self::DX12(i) => {
                let surface = props.surface.map(TryInto::try_into).transpose();
                i.new_device(surface?, props).map(Device::DX12)
            }
        }
    }

    /// Creates a new swapchain with the specified format
    ///
    /// # Panics
    ///
<<<<<<< HEAD
    /// Panics if the format is [`Unknown`]
    pub fn new_swapchain<'a, P, F>(&self, props: P) -> Result<Swapchain<F>>
=======
    /// - Panics if the format is [`Format::Unknown`]
    /// - Panics if [`SwapchainProps::width`] or [`SwapchainProps::height`] are
    /// larger than the size allowed by the API.
    pub fn new_swapchain<'a, F>(
        &self,
        props: impl Into<SwapchainProps<'a, F>>,
    ) -> Result<Swapchain<F>>
>>>>>>> aaa538e9
    where
        P: Into<SwapchainProps<'a, F>>,
        F: FormatType,
    {
        let props = props.into();
        match self {
            Self::DX12(i) => {
                let (device, surface) = (props.device.try_into(), props.surface.try_into());
                i.new_swapchain(device?, surface?).map(Swapchain::DX12)
            }
        }
    }
}

pub enum Surface {
    DX12(dx12::Surface),
    Vulkan(vulkan::Surface),
}

#[derive(Default, Clone, Copy)]
pub struct DeviceProps<'a> {
    pub surface: Option<&'a Surface>,
    pub max_graphics_queues: Option<NonZeroUsize>,
    pub max_compute_queues: Option<NonZeroUsize>,
    pub max_transfer_queues: Option<NonZeroUsize>,
}

pub enum Device {
    DX12(dx12::Device),
}

impl Device {
    /// Creates a new queue that can be used for asynchronous execution on the
    /// GPU.
    ///
    /// Three different kinds of queues are available:
    ///
    /// **Graphics** - Which is able to execute all commands, graphics specific
    /// commands included.
    ///
    /// **Compute** - Which is able to execute compute
    /// and transfer commands.
    ///
    /// **Transfer** - Which is able to execute
    /// transfer commands.
    ///
    /// It is recommended to use a queue with the least amount of supported
    /// commands since the driver is able to optimize it
    /// better by parallelizing execution of different queue types. For
    /// a more in-depth explanation of these concepts see ...
    ///
    /// # Arguments
    ///
    /// - `kind` - The kind of queue to create.
    ///
    /// # Returns
    ///
    /// Queues are not an infinite resource, so the device is allowed to return
    /// `None`, if no more queues of the requested type are available, but the
    /// call was otherwise successfull.
    pub fn new_command_queue<K>(&self, kind: K) -> Result<Option<CommandQueue<K>>>
    where
        K: QueueKind,
    {
        match self {
            Self::DX12(d) => d.new_command_queue(kind).map(|q| q.map(CommandQueue::DX12)),
        }
    }

    /// Creates a new command pool linked with a supplied command queue.
    ///
    /// The command pool is an allocator that manages all the memory used by
    /// different command lists.
    pub fn new_command_pool<K>(&self, queue: &CommandQueue<K>) -> Result<CommandPool<K>>
    where
        K: QueueKind,
    {
        match self {
            Self::DX12(d) => {
                let queue = queue.try_into()?;
                d.new_command_pool(queue).map(CommandPool::DX12)
            }
        }
    }

    /// Creates a new command list.
    ///
    /// A command list is created in the initial state. The same command pool
    /// used when creating the command list, must be used for all further
    /// operations where a pool is needed.
    ///
    /// # Arguments
    ///
    /// - `pool` - The pool that should be backing this command list.
    pub fn new_command_list<K>(&self, pool: &mut CommandPool<K>) -> Result<CommandList<K, Initial>>
    where
        K: QueueKind,
    {
        match self {
            Self::DX12(d) => {
                let pool = pool.try_into()?;
                d.new_command_list(pool).map(CommandList::DX12)
            }
        }
    }

    /// Creates a new buffer
    ///
    /// If `props.memory` contains a block of memory, the buffer is
    /// created and assigned to that block. This mean the field always contains
    /// `None` after the function has returned.
    pub fn new_buffer<T, U>(&self, p: &mut impl AsMut<BufferProps<T, U>>) -> Result<Buffer<T, U>>
    where
        T: BufferLayout,
        U: BufferUsage,
    {
        match self {
            Self::DX12(d) => d.new_buffer().map(Buffer::DX12),
        }
    }

    /// Creates a new image
    ///
    /// If `create_info.memory` contains a block of memory, the image is
    /// created and assigned to that passed-in block. `create_info.memory` is
    /// being and left empty after the function has returned.
    /// In the case of no memory supplied, it is simply created without a memory
    /// block backing the image. Before you read/write to an image, it
    /// must have been assigned some memory.
    ///
    /// # Panics
    ///
    /// - Panics if the memory in `create_info` is incompatible with the
    /// type of image being created.
    ///
    /// - Panics if [`ImageProps::width`] or [`ImageProps::height`] are
    /// larger than the size allowed by the API. These constraints should be
    /// queried at runtime using [`Device::limits`].
    ///
    /// - Panics if the image is being created with an unknown format.
    ///
    /// # Returns
    ///
    /// Returns a new image with the specified format and usage if the operation
    /// is successfull. Otherwise it returns an error.
    pub fn new_image<F, U>(&self, props: &mut impl AsMut<ImageProps<F, U>>) -> Result<Image<F, U>>
    where
        F: FormatType,
        U: ImageUsage,
    {
        match self {
            Self::DX12(d) => d.new_image(props.as_mut()).map(Image::DX12),
        }
    }
}

pub struct SwapchainProps<'a, F: FormatType> {
    pub device: &'a Device,
    pub surface: Surface,
    pub width: Option<NonZeroUsize>,
    pub height: Option<NonZeroUsize>,
    pub backbuffers: NonZeroUsize,
    pub format: F,
}

impl<'a, F: FormatType> SwapchainProps<'a, F> {
    pub fn new(device: &'a Device, surface: Surface, format: F) -> Self {
        Self {
            device,
            surface,
            width: None,
            height: None,
            backbuffers: unsafe { NonZeroUsize::new_unchecked(2) },
            format,
        }
    }
}

impl<'a> SwapchainProps<'a, format::Unknown> {
    pub fn builder(device: &'a Device, surface: Surface) -> SwapchainPropsBuilder<format::Unknown> {
        SwapchainPropsBuilder(Self::new(device, surface, format::Unknown))
    }
}

impl<'a, F: FormatType> AsRef<SwapchainProps<'a, F>> for SwapchainProps<'a, F> {
    fn as_ref(&self) -> &SwapchainProps<'a, F> {
        self
    }
}

pub struct SwapchainPropsBuilder<'a, F: FormatType>(SwapchainProps<'a, F>);

impl<'a, F: FormatType> SwapchainPropsBuilder<'a, F> {
    pub fn width(mut self, width: NonZeroUsize) -> Self {
        self.0.width = Some(width);
        self
    }

    pub fn height(mut self, height: NonZeroUsize) -> Self {
        self.0.height = Some(height);
        self
    }

    pub fn backbuffers(mut self, n: NonZeroUsize) -> Self {
        self.0.backbuffers = n;
        self
    }

    pub fn format<F2: FormatType>(self, format: F2) -> SwapchainPropsBuilder<'a, F2> {
        SwapchainPropsBuilder(SwapchainProps {
            device: self.0.device,
            surface: self.0.surface,
            width: self.0.width,
            height: self.0.height,
            backbuffers: self.0.backbuffers,
            format,
        })
    }

    pub fn build(self) -> SwapchainProps<'a, F> {
        self.0
    }
}

impl<'a, F: FormatType> AsRef<SwapchainProps<'a, F>> for SwapchainPropsBuilder<'a, F> {
    fn as_ref(&self) -> &SwapchainProps<'a, F> {
        &self.0
    }
}

#[derive(Debug, Clone, Copy, PartialEq, Eq)]
pub enum Fullscreen {
    Fullscreen,
    Windowed,
}

pub enum Swapchain<F: FormatType> {
    DX12(dx12::Swapchain<F>),
}

impl<F: FormatType> Swapchain<F> {
    pub fn set_fullscreen(&mut self, state: Fullscreen) -> Result<()> {
        match self {
            Self::DX12(s) => s.set_fullscreen(state),
        }
    }

    pub fn image(&mut self, timeout: Duration) -> Result<Option<Image<F, usage::RenderTarget>>> {
        match self {
            Self::DX12(s) => s.image(timeout).map(|i| i.map(Image::DX12)),
        }
    }

    pub fn present(&mut self) -> Result<()> {
        match self {
            Self::DX12(s) => s.present(),
        }
    }
}

// TODO: Rename to commands (?).
pub mod queue {
    pub enum QueueType {
        Graphics,
        Compute,
        Transfer,
    }

    pub trait QueueKind {
        const QUEUE_TYPE: QueueType;
    }

    pub struct Graphics;
    impl QueueKind for Graphics {
        const QUEUE_TYPE: QueueType = QueueType::Graphics;
    }

    pub struct Compute;
    impl QueueKind for Compute {
        const QUEUE_TYPE: QueueType = QueueType::Compute;
    }

    pub struct Transfer;
    impl QueueKind for Transfer {
        const QUEUE_TYPE: QueueType = QueueType::Graphics;
    }
}

pub enum CommandQueue<K: QueueKind> {
    DX12(dx12::CommandQueue<K>),
}

pub enum CommandPool<K: QueueKind> {
    DX12(dx12::CommandPool<K>),
}

pub mod state {
    pub trait State {}

    pub struct Initial;
    impl State for Initial {}

    pub struct Recording;
    impl State for Recording {}

    pub struct Executable;
    impl State for Executable {}
}

pub enum CommandList<'a, K: QueueKind, S: State> {
    DX12(dx12::CommandList<'a, K, S>),
}

impl<'a> CommandList<'a, Graphics, Initial> {
    pub fn begin(self, pool: &mut CommandPool<Graphics>) -> CommandList<'a, Graphics, Recording> {
        match self {
            Self::DX12(cl) => {
                let pool = pool.try_into().unwrap();
                CommandList::DX12(cl.begin(pool))
            }
        }
    }
}

impl<'a> CommandList<'a, queue::Graphics, state::Recording> {
    pub fn bind_vertex_buffers<T>(&mut self, buf: &'a VertexBuffer<T>) -> &mut Self
    where
        T: BufferLayout + 'a,
    {
        match self {
            Self::DX12(cl) => {}
        }

        self
    }

    // fn bind_index_buffer_u8(&mut self, buf: &Buffer<u8, usage::IndexBuffer>) {}
    pub fn bind_index_buffer_u16(&mut self, buf: &IndexBuffer<u16>) -> &mut Self {
        match self {
            Self::DX12(cl) => {
                let buf = buf.try_into();
                cl.bind_index_buffer_u16(buf.unwrap());
                self
            }
        }
    }

    pub fn bind_index_buffer_u32(&mut self, buf: &IndexBuffer<u32>) -> &mut Self {
        match self {
            Self::DX12(cl) => {
                let buf = buf.try_into();
                cl.bind_index_buffer_u32(buf.unwrap());
                self
            }
        }
    }
}

pub struct RenderPassProps {}

pub struct BufferProps<T: BufferLayout, U: BufferUsage> {
    pub width: NonZeroUsize,
    pub usage: U,
    pub memory: Option<Memory>,
    _marker: PhantomData<T>,
}

impl<T: BufferLayout, U: BufferUsage> BufferProps<T, U> {
    pub fn new(width: NonZeroUsize, usage: U) -> Self {
        Self {
            width,
            usage,
            memory: None,
            _marker: PhantomData,
        }
    }

    pub fn new_with_memory(width: NonZeroUsize, usage: U, memory: Memory) -> Self {
        Self {
            width,
            usage,
            memory: Some(memory),
            _marker: PhantomData,
        }
    }
}

impl BufferProps<(), usage::Unknown> {
    pub fn builder() -> BufferPropsBuilder<(), usage::Unknown> {
        BufferPropsBuilder(Self::new(NonZeroUsize::MIN, usage::Unknown))
    }
}

impl<T: BufferLayout, U: BufferUsage> AsMut<BufferProps<T, U>> for BufferProps<T, U> {
    fn as_mut(&mut self) -> &mut BufferProps<T, U> {
        self
    }
}

pub struct BufferPropsBuilder<T: BufferLayout, U: BufferUsage>(BufferProps<T, U>);

impl<T: BufferLayout, U: BufferUsage> BufferPropsBuilder<T, U> {
    pub fn width(mut self, width: NonZeroUsize) -> Self {
        self.0.width = width;
        self
    }

    pub fn usage<U2: BufferUsage>(self, usage: U2) -> BufferPropsBuilder<T, U2> {
        BufferPropsBuilder(BufferProps {
            width: self.0.width,
            usage,
            memory: self.0.memory,
            _marker: PhantomData,
        })
    }

    pub fn memory(mut self, memory: Option<Memory>) -> Self {
        self.0.memory = memory;
        self
    }

    pub fn layout<T2: BufferLayout>(self) -> BufferPropsBuilder<T2, U> {
        BufferPropsBuilder(BufferProps {
            width: self.0.width,
            usage: self.0.usage,
            memory: self.0.memory,
            _marker: PhantomData,
        })
    }

    pub fn build(self) -> BufferProps<T, U> {
        self.0
    }
}

impl<T: BufferLayout, U: BufferUsage> AsMut<BufferProps<T, U>> for BufferPropsBuilder<T, U> {
    fn as_mut(&mut self) -> &mut BufferProps<T, U> {
        &mut self.0
    }
}

///
///
/// # Safety
pub unsafe trait BufferLayout: Copy {}

unsafe impl BufferLayout for () {}
unsafe impl BufferLayout for u8 {}
unsafe impl BufferLayout for u16 {}
unsafe impl BufferLayout for u32 {}

pub enum Buffer<T: BufferLayout, U: BufferUsage> {
    DX12(dx12::Buffer<T, U>),
}

pub type VertexBuffer<T> = Buffer<T, usage::VertexBuffer>;
pub type IndexBuffer<T> = Buffer<T, usage::IndexBuffer>;

/// This structure contains all the necessary information for creating an
/// image.
pub struct ImageProps<F: FormatType, U: ImageUsage> {
    pub width: NonZeroUsize,
    pub height: NonZeroUsize,
    pub format: F,
    pub usage: U,
    pub memory: Option<Memory>,
}

impl ImageProps<format::Unknown, usage::Unknown> {
    pub fn builder() -> ImagePropsBuilder<format::Unknown, usage::Unknown> {
        ImagePropsBuilder(Self {
            width: NonZeroUsize::MIN,
            height: NonZeroUsize::MIN,
            format: format::Unknown,
            usage: usage::Unknown,
            memory: None,
        })
    }
}

impl<F: FormatType, U: ImageUsage> AsMut<Self> for ImageProps<F, U> {
    fn as_mut(&mut self) -> &mut Self {
        self
    }
}

pub struct ImagePropsBuilder<F: FormatType, U: ImageUsage>(ImageProps<F, U>);

impl<F: FormatType, U: ImageUsage> ImagePropsBuilder<F, U> {
    pub fn width(mut self, width: NonZeroUsize) -> Self {
        self.0.width = width;
        self
    }

    pub fn height(mut self, height: NonZeroUsize) -> Self {
        self.0.height = height;
        self
    }

    pub fn format<F2: FormatType>(self, format: F2) -> ImagePropsBuilder<F2, U> {
        ImagePropsBuilder(ImageProps {
            width: self.0.width,
            height: self.0.height,
            format,
            usage: self.0.usage,
            memory: self.0.memory,
        })
    }

    pub fn usage<U2: ImageUsage>(self, usage: U2) -> ImagePropsBuilder<F, U2> {
        ImagePropsBuilder(ImageProps {
            width: self.0.width,
            height: self.0.height,
            format: self.0.format,
            usage,
            memory: self.0.memory,
        })
    }

    pub fn build(self) -> ImageProps<F, U> {
        self.0
    }
}

impl<F: FormatType, U: ImageUsage> AsMut<ImageProps<F, U>> for ImagePropsBuilder<F, U> {
    fn as_mut(&mut self) -> &mut ImageProps<F, U> {
        &mut self.0
    }
}

pub enum Image<F: FormatType, U: ImageUsage> {
    DX12(dx12::Image<F, U>),
}

pub enum ImageView<'a, F: FormatType> {
    DX12(dx12::ImageView<'a, F>),
}

pub enum Memory {}

pub mod usage {
    // TODO: Make BufferUsage and ImageUsage sealed.

    macro_rules! generate_usages {
        ($vis:vis enum $enum:ident : $trait:ident {
            $($inner:ident,)*
        }) => {
            $vis trait $trait {
                const USAGE_TYPE: $enum;
            }

            $vis enum $enum {
                Unknown,
                $($inner,)*
            }

            $(
                $vis struct $inner;
                impl $trait for $inner {
                    const USAGE_TYPE: $enum = $enum::$inner;
                }
            )*
        };
    }

    generate_usages! {
        pub enum BufferUsageType : BufferUsage {
            VertexBuffer,
            IndexBuffer,
        }
    }

    generate_usages! {
        pub enum ImageUsageType : ImageUsage {
            RenderTarget,
            DepthStencil,
        }
    }

    pub struct Unknown;
    impl BufferUsage for Unknown {
        const USAGE_TYPE: BufferUsageType = BufferUsageType::Unknown;
    }

    impl ImageUsage for Unknown {
        const USAGE_TYPE: ImageUsageType = ImageUsageType::Unknown;
    }
}

pub mod format {
    macro_rules! generate_formats {
        ($vis:vis enum $enum:ident { $($inner:ident,)* }) => {
            #[derive(Debug, Clone, Copy, PartialEq, Eq)]
            $vis enum $enum {
                $($inner,)*
            }

            $(
                $vis struct $inner;
                impl FormatType for $inner {
                    const FORMAT: $enum = $enum::$inner;
                }
            )*

        };
    }

    // TODO: Make this trait sealed.
    pub trait FormatType {
        const FORMAT: Format;
    }

    generate_formats! {
        pub enum Format {
            Unknown,

            R8,
            R8Unorm,
            R8Snorm,
            R8Uint,
            R8Sint,

            R16,
            R16Unorm,
            R16Snorm,
            R16Uint,
            R16Sint,
            R16Float,

            D16Unorm,

            R32,
            R32Uint,
            R32Sint,
            R32Float,

            D32Float,

            R8G8,
            R8G8Unorm,
            R8G8Snorm,
            R8G8Uint,
            R8G8Sint,

            R16G16,
            R16G16Unorm,
            R16G16Snorm,
            R16G16Uint,
            R16G16Sint,
            R16G16Float,

            D24UnormS8Uint,

            R32G32,
            R32G32Uint,
            R32G32Sint,
            R32G32Float,

            R11G11B10Float,

            R32G32B32,
            R32G32B32Uint,
            R32G32B32Sint,
            R32G32B32Float,

            R8G8B8A8,
            R8G8B8A8Unorm,
            R8G8B8A8Snorm,
            R8G8B8A8Uint,
            R8G8B8A8Sint,
            R8G8B8A8Srgb,

            R10G10B10A2,
            R10G10B10A2Unorm,
            R10G10B10A2Uint,

            R16G16B16A16,
            R16G16B16A16Unorm,
            R16G16B16A16Snorm,
            R16G16B16A16Uint,
            R16G16B16A16Sint,
            R16G16B16A16Float,

            R32G32B32A32,
            R32G32B32A32Uint,
            R32G32B32A32Sint,
            R32G32B32A32Float,
        }
    }
}<|MERGE_RESOLUTION|>--- conflicted
+++ resolved
@@ -44,7 +44,6 @@
 pub mod vulkan;
 
 pub mod spirv;
-pub mod sync;
 
 mod macros {
     macro_rules! impl_into_rhi {
@@ -60,12 +59,12 @@
     macro_rules! impl_try_from_rhi {
         ($match:ident, $type:ident $(<$($arg:ident $(: $bound:ident)?),*>)?) => {
             impl $(<$($arg $(: $bound)?),*>)? TryFrom <$crate::rhi::$type$(<$($arg),*>)?> for $type$(<$($arg),*>)? {
-                type Error = $crate::rhi::Error;
-
-                fn try_from(o: $crate::rhi::$type$(<$($arg),*>)?) -> $crate::rhi::Result<Self> {
+                type Error = $crate::rhi::BackendError;
+
+                fn try_from(o: $crate::rhi::$type$(<$($arg),*>)?) -> std::result::Result<Self, Self::Error> {
                     match o {
                         $crate::rhi::$type::$match(o) => Ok(o),
-                        _ => Err(Self::Error::BackendMismatch),
+                        _ => Err(Self::Error::Mismatch),
                     }
                 }
             }
@@ -75,12 +74,12 @@
     macro_rules! impl_try_from_rhi_ref {
         ($match:ident, $type:ident $(<$($arg:ident $(: $bound:ident)?),*>)?) => {
             impl <'a, $($($arg $(: $bound)?),*)?> TryFrom <&'a $crate::rhi::$type$(<$($arg),*>)?> for &'a $type$(<$($arg),*>)? {
-                type Error = $crate::rhi::Error;
-
-                fn try_from(o: &'a $crate::rhi::$type$(<$($arg),*>)?) -> $crate::rhi::Result<Self> {
+                type Error = $crate::rhi::BackendError;
+
+                fn try_from(o: &'a $crate::rhi::$type$(<$($arg),*>)?) -> std::result::Result<Self, Self::Error> {
                     match o {
                         $crate::rhi::$type::$match(o) => Ok(o),
-                        _ => Err(Self::Error::BackendMismatch),
+                        _ => Err(Self::Error::Mismatch),
                     }
                 }
             }
@@ -90,12 +89,12 @@
     macro_rules! impl_try_from_rhi_mut {
         ($match:ident, $type:ident $(<$($arg:ident $(: $bound:ident)?),*>)?) => {
             impl <'a, $($($arg $(: $bound)?),*)?> TryFrom <&'a mut $crate::rhi::$type$(<$($arg),*>)?> for &'a mut $type$(<$($arg),*>)? {
-                type Error = $crate::rhi::Error;
-
-                fn try_from(o: &'a mut $crate::rhi::$type$(<$($arg),*>)?) -> $crate::rhi::Result<Self> {
+                type Error = $crate::rhi::BackendError;
+
+                fn try_from(o: &'a mut $crate::rhi::$type$(<$($arg),*>)?) -> std::result::Result<Self, Self::Error> {
                     match o {
                         $crate::rhi::$type::$match(o) => Ok(o),
-                        _ => Err(Self::Error::BackendMismatch),
+                        _ => Err(Self::Error::Mismatch),
                     }
                 }
             }
@@ -130,19 +129,17 @@
     Unknown,
 
     DeviceLost,
-<<<<<<< HEAD
     Timeout,
 
     SurfaceLost,
     SurfaceOutdated,
 
     Other(Cow<'static, String>),
-    BackendMismatch,
-=======
-    SurfaceLost,
-
-    Other(Cow<'static, String>),
->>>>>>> aaa538e9
+}
+
+#[derive(Debug, Clone, PartialEq, Eq)]
+pub enum BackendError {
+    Mismatch,
 }
 
 #[derive(Debug, Clone, Copy, PartialEq, Eq, Hash)]
@@ -181,7 +178,7 @@
         match self {
             Self::DX12(i) => {
                 let surface = props.surface.map(TryInto::try_into).transpose();
-                i.new_device(surface?, props).map(Device::DX12)
+                i.new_device(surface.unwrap(), props).map(Device::DX12)
             }
         }
     }
@@ -190,18 +187,10 @@
     ///
     /// # Panics
     ///
-<<<<<<< HEAD
-    /// Panics if the format is [`Unknown`]
-    pub fn new_swapchain<'a, P, F>(&self, props: P) -> Result<Swapchain<F>>
-=======
     /// - Panics if the format is [`Format::Unknown`]
     /// - Panics if [`SwapchainProps::width`] or [`SwapchainProps::height`] are
     /// larger than the size allowed by the API.
-    pub fn new_swapchain<'a, F>(
-        &self,
-        props: impl Into<SwapchainProps<'a, F>>,
-    ) -> Result<Swapchain<F>>
->>>>>>> aaa538e9
+    pub fn new_swapchain<'a, P, F>(&self, props: P) -> Result<Swapchain<F>>
     where
         P: Into<SwapchainProps<'a, F>>,
         F: FormatType,
@@ -210,7 +199,8 @@
         match self {
             Self::DX12(i) => {
                 let (device, surface) = (props.device.try_into(), props.surface.try_into());
-                i.new_swapchain(device?, surface?).map(Swapchain::DX12)
+                i.new_swapchain(device.unwrap(), surface.unwrap())
+                    .map(Swapchain::DX12)
             }
         }
     }
@@ -281,8 +271,8 @@
     {
         match self {
             Self::DX12(d) => {
-                let queue = queue.try_into()?;
-                d.new_command_pool(queue).map(CommandPool::DX12)
+                let queue = queue.try_into();
+                d.new_command_pool(queue.unwrap()).map(CommandPool::DX12)
             }
         }
     }
@@ -302,8 +292,8 @@
     {
         match self {
             Self::DX12(d) => {
-                let pool = pool.try_into()?;
-                d.new_command_list(pool).map(CommandList::DX12)
+                let pool = pool.try_into();
+                d.new_command_list(pool.unwrap()).map(CommandList::DX12)
             }
         }
     }
